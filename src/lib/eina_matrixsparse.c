--- conflicted
+++ resolved
@@ -441,15 +441,6 @@
 
      }
    else if (dir < 0)
-<<<<<<< HEAD
-      for (; r; r = r->prev)
-         if (r->row == row)
-           {
-              ((Eina_Matrixsparse *)m)->last_used = r;
-              return r;
-           }
-         else if (r->row < row)
-=======
      {
         for (; r; r = r->prev)
           if (r->row == row)
@@ -458,7 +449,6 @@
                return r;
             }
           else if (r->row < row)
->>>>>>> fa0b5d5e
             return NULL;
      }
 
@@ -503,15 +493,6 @@
 
      }
    else if (dir < 0)
-<<<<<<< HEAD
-      for (; r; c = c->prev)
-         if (c->col == col)
-           {
-              ((Eina_Matrixsparse_Row *)r)->last_used = c;
-              return c;
-           }
-         else if (c->col < col)
-=======
      {
         for (; r; c = c->prev)
           if (c->col == col)
@@ -520,7 +501,6 @@
                return c;
             }
           else if (c->col < col)
->>>>>>> fa0b5d5e
             return NULL;
      }
 
