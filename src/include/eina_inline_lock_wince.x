/* EINA - EFL data type library
 * Copyright (C) 2011 Vincent Torri
 *
 * This library is free software; you can redistribute it and/or
 * modify it under the terms of the GNU Lesser General Public
 * License as published by the Free Software Foundation; either
 * version 2.1 of the License, or (at your option) any later version.
 *
 * This library is distributed in the hope that it will be useful,
 * but WITHOUT ANY WARRANTY; without even the implied warranty of
 * MERCHANTABILITY or FITNESS FOR A PARTICULAR PURPOSE.  See the GNU
 * Lesser General Public License for more details.
 *
 * You should have received a copy of the GNU Lesser General Public
 * License along with this library;
 * if not, see <http://www.gnu.org/licenses/>.
 */

#ifndef EINA_INLINE_LOCK_WIN32_X_
#define EINA_INLINE_LOCK_WIN32_X_

#include <windows.h>

EAPI extern Eina_Bool _threads_activated;

typedef HANDLE    Eina_Lock;
typedef Eina_Lock Eina_RWLock;
typedef DWORD     Eina_TLS;

static inline Eina_Bool
eina_lock_new(Eina_Lock *mutex)
{
   Eina_Lock m;

   m = CreateMutex(NULL, FALSE, NULL);
   if (m) *mutex = m;
   return (m != NULL);
}

static inline void
eina_lock_free(Eina_Lock *mutex)
{
   CloseHandle(*mutex);
}

static inline Eina_Lock_Result
eina_lock_take(Eina_Lock *mutex)
{
   DWORD res;

#ifdef EINA_HAVE_ON_OFF_THREADS
   if (!_eina_threads_activated) return EINA_LOCK_FAIL;
#endif

   res = WaitForSingleObject(*mutex, INFINITE);
   if ((res == WAIT_ABANDONED) || (res == WAIT_FAILED))
     return EINA_LOCK_FAIL;

   return EINA_LOCK_SUCCEED;
}

static inline Eina_Lock_Result
eina_lock_take_try(Eina_Lock *mutex)
{
   return eina_lock_take(*mutex);
}

static inline Eina_Lock_Result
eina_lock_release(Eina_Lock *mutex)
{
#ifdef EINA_HAVE_ON_OFF_THREADS
   if (!_eina_threads_activated) return ;
#endif

   return ReleaseMutex(*mutex) ? EINA_LOCK_SUCCEED : EINA_LOCK_FAIL;
}

static inline void
eina_lock_debug(const Eina_Lock *mutex)
{
}

static inline Eina_Bool
eina_condition_new(Eina_Condition *cond, Eina_Lock *mutex)
{
   return EINA_FALSE;
}

static inline void
eina_condition_free(Eina_Condition *cond)
{
}

static inline Eina_Bool
eina_condition_wait(Eina_Condition *cond)
{
   return EINA_FALSE;
}

static inline Eina_Bool
eina_condition_timedwait(Eina_Condition *cond, double t)
{
   return EINA_FALSE;
}

static inline Eina_Bool
eina_condition_broadcast(Eina_Condition *cond)
{
   return EINA_FALSE;
}

static inline Eina_Bool
eina_condition_signal(Eina_Condition *cond)
{
   return EINA_FALSE;
}

static inline Eina_Bool
eina_rwlock_new(Eina_RWLock *mutex)
{
   return eina_lock_new(mutex);
}

static inline void
eina_rwlock_free(Eina_RWLock *mutex)
{
   return eina_lock_free(mutex);
}

static inline Eina_Lock_Result
eina_rwlock_take_read(Eina_RWLock *mutex)
{
   return eina_lock_take(mutex);
}

static inline Eina_Lock_Result
eina_rwlock_take_write(Eina_RWLock *mutex)
{
   return eina_lock_take(mutex);
}

static inline Eina_Lock_Result
eina_rwlock_release(Eina_RWLock *mutex)
{
   return eina_lock_release(mutex);
}

<<<<<<< HEAD
static inline Eina_Bool
=======
static inline Eina_Bool 
>>>>>>> 835d619c
eina_tls_new(Eina_TLS *key)
{
   if (TlsAlloc() == TLS_OUT_OF_INDEXES)
      return EINA_FALSE;
   return EINA_TRUE;
}

<<<<<<< HEAD
static inline void
=======
static inline void 
>>>>>>> 835d619c
eina_tls_free(Eina_TLS key)
{
   TlsFree(key);
}

static inline void *
eina_tls_get(Eina_TLS key)
{
   return (void*)TlsGetValue(key);
}

<<<<<<< HEAD
static inline Eina_Bool
=======
static inline Eina_Bool 
>>>>>>> 835d619c
eina_tls_set(Eina_TLS key, const void *data)
{
   if (TlsSetValue(key, (LPVOID)data) == 0)
      return EINA_FALSE;
   return EINA_TRUE;
}



#endif<|MERGE_RESOLUTION|>--- conflicted
+++ resolved
@@ -145,11 +145,7 @@
    return eina_lock_release(mutex);
 }
 
-<<<<<<< HEAD
-static inline Eina_Bool
-=======
 static inline Eina_Bool 
->>>>>>> 835d619c
 eina_tls_new(Eina_TLS *key)
 {
    if (TlsAlloc() == TLS_OUT_OF_INDEXES)
@@ -157,11 +153,7 @@
    return EINA_TRUE;
 }
 
-<<<<<<< HEAD
-static inline void
-=======
 static inline void 
->>>>>>> 835d619c
 eina_tls_free(Eina_TLS key)
 {
    TlsFree(key);
@@ -173,11 +165,7 @@
    return (void*)TlsGetValue(key);
 }
 
-<<<<<<< HEAD
-static inline Eina_Bool
-=======
 static inline Eina_Bool 
->>>>>>> 835d619c
 eina_tls_set(Eina_TLS key, const void *data)
 {
    if (TlsSetValue(key, (LPVOID)data) == 0)
