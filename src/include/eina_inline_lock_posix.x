/* EINA - EFL data type library
 * Copyright (C) 2011 Vincent Torri
 *
 * This library is free software; you can redistribute it and/or
 * modify it under the terms of the GNU Lesser General Public
 * License as published by the Free Software Foundation; either
 * version 2.1 of the License, or (at your option) any later version.
 *
 * This library is distributed in the hope that it will be useful,
 * but WITHOUT ANY WARRANTY; without even the implied warranty of
 * MERCHANTABILITY or FITNESS FOR A PARTICULAR PURPOSE.  See the GNU
 * Lesser General Public License for more details.
 *
 * You should have received a copy of the GNU Lesser General Public
 * License along with this library;
 * if not, see <http://www.gnu.org/licenses/>.
 */

#ifndef EINA_INLINE_LOCK_POSIX_X_
#define EINA_INLINE_LOCK_POSIX_X_

#include <errno.h>
#ifndef __USE_UNIX98
# define __USE_UNIX98
# include <pthread.h>
# undef __USE_UNIX98
#else
# include <pthread.h>
#endif

#include <sys/time.h>

#ifdef EINA_HAVE_DEBUG_THREADS
#include <stdlib.h>
#include <string.h>
#include <assert.h>
#include <execinfo.h>
#define EINA_LOCK_DEBUG_BT_NUM 64
typedef void (*Eina_Lock_Bt_Func) ();

#include "eina_inlist.h"
#endif

typedef struct _Eina_Lock Eina_Lock;
typedef struct _Eina_RWLock Eina_RWLock;
typedef struct _Eina_Condition Eina_Condition;
typedef pthread_key_t Eina_TLS;

struct _Eina_Lock
{
#ifdef EINA_HAVE_DEBUG_THREADS
   EINA_INLIST;
#endif
   pthread_mutex_t   mutex;
#ifdef EINA_HAVE_DEBUG_THREADS
   pthread_t         lock_thread_id;
   Eina_Lock_Bt_Func lock_bt[EINA_LOCK_DEBUG_BT_NUM];
   int               lock_bt_num;
   Eina_Bool         locked : 1;
#endif
};

struct _Eina_Condition
{
   Eina_Lock      *lock;
   pthread_cond_t  condition;
};

struct _Eina_RWLock
{
   pthread_rwlock_t mutex;
#ifdef EINA_HAVE_DEBUG_THREADS
   pthread_t        lock_thread_wid;
#endif
};

EAPI extern Eina_Bool _eina_threads_activated;

#ifdef EINA_HAVE_DEBUG_THREADS
# include <sys/time.h>

EAPI extern int _eina_threads_debug;
EAPI extern pthread_t _eina_main_loop;
EAPI extern pthread_mutex_t _eina_tracking_lock;
EAPI extern Eina_Inlist *_eina_tracking;
#endif

static inline void
eina_lock_debug(const Eina_Lock *mutex)
{
#ifdef EINA_HAVE_DEBUG_THREADS
   printf("lock %p, locked: %i, by %i\n",
          mutex, (int)mutex->locked, (int)mutex->lock_thread_id);
   backtrace_symbols_fd((void **)mutex->lock_bt, mutex->lock_bt_num, 1);
#else
   (void) mutex;
#endif
}

static inline Eina_Bool
eina_lock_new(Eina_Lock *mutex)
{
   pthread_mutexattr_t attr;

#ifdef EINA_HAVE_DEBUG_THREADS
   if (!_eina_threads_activated)
     assert(pthread_equal(_eina_main_loop, pthread_self()));
#endif

   if (pthread_mutexattr_init(&attr) != 0)
     return EINA_FALSE;
   /* NOTE: PTHREAD_MUTEX_RECURSIVE is not allowed at all, you will break on/off
      feature for sure with that change. */
#ifdef EINA_HAVE_DEBUG_THREADS
   if (pthread_mutexattr_settype(&attr, PTHREAD_MUTEX_ERRORCHECK) != 0)
     return EINA_FALSE;
   memset(mutex, 0, sizeof(Eina_Lock));
#endif
   if (pthread_mutex_init(&(mutex->mutex), &attr) != 0)
     return EINA_FALSE;

   pthread_mutexattr_destroy(&attr);

   return EINA_TRUE;
}

static inline void
eina_lock_free(Eina_Lock *mutex)
{
#ifdef EINA_HAVE_DEBUG_THREADS
   if (!_eina_threads_activated)
     assert(pthread_equal(_eina_main_loop, pthread_self()));
#endif

   pthread_mutex_destroy(&(mutex->mutex));
#ifdef EINA_HAVE_DEBUG_THREADS
   memset(mutex, 0, sizeof(Eina_Lock));
#endif
}

static inline Eina_Lock_Result
eina_lock_take(Eina_Lock *mutex)
{
   Eina_Lock_Result ret = EINA_LOCK_FAIL;
   int ok;

#ifdef EINA_HAVE_ON_OFF_THREADS
   if (!_eina_threads_activated)
     {
#ifdef EINA_HAVE_DEBUG_THREADS
        assert(pthread_equal(_eina_main_loop, pthread_self()));
#endif
        return EINA_LOCK_SUCCEED;
     }
#endif

#ifdef EINA_HAVE_DEBUG_THREADS
   if (_eina_threads_debug)
     {
        struct timeval t0, t1;
        int dt;

        gettimeofday(&t0, NULL);
        ok = pthread_mutex_lock(&(mutex->mutex));
        gettimeofday(&t1, NULL);

        dt = (t1.tv_sec - t0.tv_sec) * 1000000;
        if (t1.tv_usec > t0.tv_usec)
           dt += (t1.tv_usec - t0.tv_usec);
        else
           dt -= t0.tv_usec - t1.tv_usec;
        dt /= 1000;

        if (dt > _eina_threads_debug) abort();
     }
   else
     {
#endif
        ok = pthread_mutex_lock(&(mutex->mutex));
#ifdef EINA_HAVE_DEBUG_THREADS
     }
#endif

   if (ok == 0) ret = EINA_LOCK_SUCCEED;
   else if (ok == EDEADLK)
     {
        printf("ERROR ERROR: DEADLOCK on lock %p\n", mutex);
        eina_lock_debug(mutex);
        ret = EINA_LOCK_DEADLOCK; // magic
#ifdef EINA_HAVE_DEBUG_THREADS
        if (_eina_threads_debug) abort();
#endif
     }

#ifdef EINA_HAVE_DEBUG_THREADS
   mutex->locked = 1;
   mutex->lock_thread_id = pthread_self();
   mutex->lock_bt_num = backtrace((void **)(mutex->lock_bt), EINA_LOCK_DEBUG_BT_NUM);

   pthread_mutex_lock(&_eina_tracking_lock);
   _eina_tracking = eina_inlist_append(_eina_tracking,
                                       EINA_INLIST_GET(mutex));
   pthread_mutex_unlock(&_eina_tracking_lock);
#endif

   return ret;
}

static inline Eina_Lock_Result
eina_lock_take_try(Eina_Lock *mutex)
{
   Eina_Lock_Result ret = EINA_LOCK_FAIL;
   int ok;

#ifdef EINA_HAVE_ON_OFF_THREADS
   if (!_eina_threads_activated)
     {
#ifdef EINA_HAVE_DEBUG_THREADS
        assert(pthread_equal(_eina_main_loop, pthread_self()));
#endif
        return EINA_LOCK_SUCCEED;
     }
#endif

#ifdef EINA_HAVE_DEBUG_THREADS
   if (!_eina_threads_activated)
     assert(pthread_equal(_eina_main_loop, pthread_self()));
#endif

   ok = pthread_mutex_trylock(&(mutex->mutex));
   if (ok == 0) ret = EINA_LOCK_SUCCEED;
   else if (ok == EDEADLK)
     {
        printf("ERROR ERROR: DEADLOCK on trylock %p\n", mutex);
        ret = EINA_LOCK_DEADLOCK; // magic
     }
#ifdef EINA_HAVE_DEBUG_THREADS
   if (ret == EINA_LOCK_SUCCEED)
     {
        mutex->locked = 1;
        mutex->lock_thread_id = pthread_self();
        mutex->lock_bt_num = backtrace((void **)(mutex->lock_bt), EINA_LOCK_DEBUG_BT_NUM);

        pthread_mutex_lock(&_eina_tracking_lock);
        _eina_tracking = eina_inlist_append(_eina_tracking,
                                            EINA_INLIST_GET(mutex));
        pthread_mutex_unlock(&_eina_tracking_lock);
     }
#endif
   return ret;
}

static inline Eina_Lock_Result
eina_lock_release(Eina_Lock *mutex)
{
   Eina_Lock_Result ret;

#ifdef EINA_HAVE_ON_OFF_THREADS
   if (!_eina_threads_activated)
     {
#ifdef EINA_HAVE_DEBUG_THREADS
        assert(pthread_equal(_eina_main_loop, pthread_self()));
#endif
        return EINA_LOCK_SUCCEED;
     }
#endif

#ifdef EINA_HAVE_DEBUG_THREADS
   pthread_mutex_lock(&_eina_tracking_lock);
   _eina_tracking = eina_inlist_remove(_eina_tracking,
                                       EINA_INLIST_GET(mutex));
   pthread_mutex_unlock(&_eina_tracking_lock);

   mutex->locked = 0;
   mutex->lock_thread_id = 0;
   memset(mutex->lock_bt, 0, EINA_LOCK_DEBUG_BT_NUM * sizeof(Eina_Lock_Bt_Func));
   mutex->lock_bt_num = 0;
#endif
   ret = (pthread_mutex_unlock(&(mutex->mutex)) == 0) ?
      EINA_LOCK_SUCCEED : EINA_LOCK_FAIL;
   return ret;
}

static inline Eina_Bool
eina_condition_new(Eina_Condition *cond, Eina_Lock *mutex)
{
#ifdef EINA_HAVE_DEBUG_THREADS
   assert(mutex != NULL);
   if (!_eina_threads_activated)
     assert(pthread_equal(_eina_main_loop, pthread_self()));
   memset(cond, 0, sizeof (Eina_Condition));
#endif

   cond->lock = mutex;
   if (pthread_cond_init(&cond->condition, NULL) != 0)
     {
#ifdef EINA_HAVE_DEBUG_THREADS
        if (errno == EBUSY)
          printf("eina_condition_new on already initialized Eina_Condition\n");
#endif
        return EINA_FALSE;
     }

   return EINA_TRUE;
}

static inline void
eina_condition_free(Eina_Condition *cond)
{
#ifdef EINA_HAVE_DEBUG_THREADS
   if (!_eina_threads_activated)
     assert(pthread_equal(_eina_main_loop, pthread_self()));
#endif

   pthread_cond_destroy(&(cond->condition));
#ifdef EINA_HAVE_DEBUG_THREADS
   memset(cond, 0, sizeof (Eina_Condition));
#endif
}

static inline Eina_Bool
eina_condition_wait(Eina_Condition *cond)
{
   Eina_Bool r;

#ifdef EINA_HAVE_DEBUG_THREADS
   assert(_eina_threads_activated);
   assert(cond->lock != NULL);

   pthread_mutex_lock(&_eina_tracking_lock);
   _eina_tracking = eina_inlist_remove(_eina_tracking,
				       EINA_INLIST_GET(cond->lock));
   pthread_mutex_unlock(&_eina_tracking_lock);
#endif

   r = pthread_cond_wait(&(cond->condition),
			 &(cond->lock->mutex)) == 0 ? EINA_TRUE : EINA_FALSE;

#ifdef EINA_HAVE_DEBUG_THREADS
   pthread_mutex_lock(&_eina_tracking_lock);
   _eina_tracking = eina_inlist_append(_eina_tracking,
				       EINA_INLIST_GET(cond->lock));
   pthread_mutex_unlock(&_eina_tracking_lock);
#endif

   return r;
}

static inline Eina_Bool
eina_condition_timedwait(Eina_Condition *cond, double t)
{
   struct timespec tv;
   Eina_Bool r;

#ifdef EINA_HAVE_DEBUG_THREADS
   assert(_eina_threads_activated);
   assert(cond->lock != NULL);

   pthread_mutex_lock(&_eina_tracking_lock);
   _eina_tracking = eina_inlist_remove(_eina_tracking,
				       EINA_INLIST_GET(cond->lock));
   pthread_mutex_unlock(&_eina_tracking_lock);
#endif

   tv.tv_sec = t;
   tv.tv_nsec = (t - (double) tv.tv_sec) * 1000000000;

   r = pthread_cond_timedwait(&(cond->condition),
			      &(cond->lock->mutex),
			      &tv) == 0 ?
     EINA_TRUE : EINA_FALSE;

#ifdef EINA_HAVE_DEBUG_THREADS
   pthread_mutex_lock(&_eina_tracking_lock);
   _eina_tracking = eina_inlist_append(_eina_tracking,
				       EINA_INLIST_GET(cond->lock));
   pthread_mutex_unlock(&_eina_tracking_lock);
#endif

   return r;
}

static inline Eina_Bool
eina_condition_broadcast(Eina_Condition *cond)
{
#ifdef EINA_HAVE_DEBUG_THREADS
   assert(cond->lock != NULL);
#endif

   return pthread_cond_broadcast(&(cond->condition)) == 0 ? EINA_TRUE : EINA_FALSE;
}

static inline Eina_Bool
eina_condition_signal(Eina_Condition *cond)
{
#ifdef EINA_HAVE_DEBUG_THREADS
   assert(cond->lock != NULL);
#endif

   return pthread_cond_signal(&(cond->condition)) == 0 ? EINA_TRUE : EINA_FALSE;
}

static inline Eina_Bool
eina_rwlock_new(Eina_RWLock *mutex)
{
#ifdef EINA_HAVE_DEBUG_THREADS
   if (!_eina_threads_activated)
     assert(pthread_equal(_eina_main_loop, pthread_self()));
#endif

   if (pthread_rwlock_init(&(mutex->mutex), NULL) != 0)
     return EINA_FALSE;
   return EINA_TRUE;
}

static inline void
eina_rwlock_free(Eina_RWLock *mutex)
{
#ifdef EINA_HAVE_DEBUG_THREADS
   if (!_eina_threads_activated)
     assert(pthread_equal(_eina_main_loop, pthread_self()));
#endif

   pthread_rwlock_destroy(&(mutex->mutex));
}

static inline Eina_Lock_Result
eina_rwlock_take_read(Eina_RWLock *mutex)
{
#ifdef EINA_HAVE_ON_OFF_THREADS
   if (!_eina_threads_activated)
     {
#ifdef EINA_HAVE_DEBUG_THREADS
        assert(pthread_equal(_eina_main_loop, pthread_self()));
#endif
        return EINA_LOCK_SUCCEED;
     }
#endif

   if (pthread_rwlock_rdlock(&(mutex->mutex)) != 0)
     return EINA_LOCK_FAIL;
   return EINA_LOCK_SUCCEED;
}

static inline Eina_Lock_Result
eina_rwlock_take_write(Eina_RWLock *mutex)
{
#ifdef EINA_HAVE_ON_OFF_THREADS
   if (!_eina_threads_activated)
     {
#ifdef EINA_HAVE_DEBUG_THREADS
        assert(pthread_equal(_eina_main_loop, pthread_self()));
#endif
        return EINA_LOCK_SUCCEED;
     }
#endif

   if (pthread_rwlock_wrlock(&(mutex->mutex)) != 0)
     return EINA_LOCK_FAIL;
   return EINA_LOCK_SUCCEED;
}

static inline Eina_Lock_Result
eina_rwlock_release(Eina_RWLock *mutex)
{
#ifdef EINA_HAVE_ON_OFF_THREADS
   if (!_eina_threads_activated)
     {
#ifdef EINA_HAVE_DEBUG_THREADS
        assert(pthread_equal(_eina_main_loop, pthread_self()));
#endif
        return EINA_LOCK_SUCCEED;
     }
#endif

   if (pthread_rwlock_unlock(&(mutex->mutex)) != 0)
     return EINA_LOCK_FAIL;
   return EINA_LOCK_SUCCEED;
}

<<<<<<< HEAD
static inline Eina_Bool
=======
static inline Eina_Bool 
>>>>>>> 835d619c
eina_tls_new(Eina_TLS *key)
{
   if (pthread_key_create(key, NULL) != 0)
      return EINA_FALSE;
   return EINA_TRUE;
}

<<<<<<< HEAD
static inline void
=======
static inline void 
>>>>>>> 835d619c
eina_tls_free(Eina_TLS key)
{
   pthread_key_delete(key);
}

<<<<<<< HEAD
static inline void *
=======
static inline void * 
>>>>>>> 835d619c
eina_tls_get(Eina_TLS key)
{
   return pthread_getspecific(key);
}

<<<<<<< HEAD
static inline Eina_Bool
=======
static inline Eina_Bool 
>>>>>>> 835d619c
eina_tls_set(Eina_TLS key, const void *data)
{
   if (pthread_setspecific(key, data) != 0)
      return EINA_FALSE;
   return EINA_TRUE;
}

#endif<|MERGE_RESOLUTION|>--- conflicted
+++ resolved
@@ -478,11 +478,7 @@
    return EINA_LOCK_SUCCEED;
 }
 
-<<<<<<< HEAD
-static inline Eina_Bool
-=======
 static inline Eina_Bool 
->>>>>>> 835d619c
 eina_tls_new(Eina_TLS *key)
 {
    if (pthread_key_create(key, NULL) != 0)
@@ -490,31 +486,19 @@
    return EINA_TRUE;
 }
 
-<<<<<<< HEAD
-static inline void
-=======
 static inline void 
->>>>>>> 835d619c
 eina_tls_free(Eina_TLS key)
 {
    pthread_key_delete(key);
 }
 
-<<<<<<< HEAD
-static inline void *
-=======
 static inline void * 
->>>>>>> 835d619c
 eina_tls_get(Eina_TLS key)
 {
    return pthread_getspecific(key);
 }
 
-<<<<<<< HEAD
-static inline Eina_Bool
-=======
 static inline Eina_Bool 
->>>>>>> 835d619c
 eina_tls_set(Eina_TLS key, const void *data)
 {
    if (pthread_setspecific(key, data) != 0)
