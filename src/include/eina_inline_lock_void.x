/* EINA - EFL data type library
 * Copyright (C) 2011 Vincent Torri
 *
 * This library is free software; you can redistribute it and/or
 * modify it under the terms of the GNU Lesser General Public
 * License as published by the Free Software Foundation; either
 * version 2.1 of the License, or (at your option) any later version.
 *
 * This library is distributed in the hope that it will be useful,
 * but WITHOUT ANY WARRANTY; without even the implied warranty of
 * MERCHANTABILITY or FITNESS FOR A PARTICULAR PURPOSE.  See the GNU
 * Lesser General Public License for more details.
 *
 * You should have received a copy of the GNU Lesser General Public
 * License along with this library;
 * if not, see <http://www.gnu.org/licenses/>.
 */

#ifndef EINA_INLINE_LOCK_VOID_X_
#define EINA_INLINE_LOCK_VOID_X_

#ifdef EINA_UNUSED
# undef EINA_UNUSED
#endif
#ifdef __GNUC__
# define EINA_UNUSED __attribute__((unused))
#else
# define EINA_UNUSED
#endif

/**
 * @addtogroup Eina_Lock_Group Lock
 *
 * @brief These functions provide Mutual Exclusion objects management.
 *
 * @note On Windows XP, critical sections are used, while on Windows
 * CE, standard Mutex objects are used.
 *
 * @{
 */

/**
 * @typedef Eina_Lock
 * Abtract type for a mutual exclusive object.
 */
typedef void *Eina_Lock;
typedef void *Eina_RWLock;
typedef void *Eina_Condition;
typedef void *Eina_TLS;

/**
 * @brief Create a new #Eina_Lock.
 *
 * @param mutex A pointer to the lock object.
 * @return #EINA_TRUE on success, #EINA_FALSE otherwise.
 *
 * This function creates a new #Eina_Lock object and stores it in the
 * @p mutex buffer. On success, this function returns #EINA_TRUE and
 * #EINA_FALSE otherwise. To free the resources allocated by this
 * function, use eina_lock_free(). For performance reasons, no check
 * is done on @p mutex.
 */
static inline Eina_Bool
eina_lock_new(Eina_Lock *mutex EINA_UNUSED)
{
   return EINA_FALSE;
}

/**
 * @brief Free the ressources of the given lock object.
 *
 * @param mutex The lock object to free.
 *
 * This function frees the resources of @p mutex allocated by
 * eina_lock_new(). For performance reasons, no check is done on
 * @p mutex.
 */
static inline void
eina_lock_free(Eina_Lock *mutex EINA_UNUSED)
{
}

/**
 * @brief Lock the given mutual exclusion object.
 *
 * @param mutex The lock object to lock.
 * @return #EINA_TRUE on success, #EINA_FALSE otherwise.
 *
 * This function locks @p mutex. @p mutex must have been created by
 * eina_lock_new(). On success, this function returns #EINA_TRUE and
 * #EINA_FALSE otherwise. For performance reasons, no check is done on
 * @p mutex.
 */
static inline Eina_Lock_Result
eina_lock_take(Eina_Lock *mutex EINA_UNUSED)
{
   return EINA_LOCK_FAIL;
}

/**
 * @brief Try to lock the given mutual exclusion object.
 *
 * @param mutex The lock object to try to lock.
 * @return #EINA_TRUE on success, #EINA_FALSE otherwise.
 *
 * This function tries to lock @p mutex. @p mutex must have been created by
 * eina_lock_new(). If @p mutex can be locked, this function returns
 * #EINA_TRUE; if @p mutex can not be locked, or is already locked, it
 * returns #EINA_FALSE. This function does not block and returns
 * immediately. For performance reasons, no check is done on
 * @p mutex.
 *
 * @note On Windows CE, this function is actually eina_lock_take().
 */
static inline Eina_Lock_Result
eina_lock_take_try(Eina_Lock *mutex EINA_UNUSED)
{
   return EINA_LOCK_FAIL;
}

/**
 * @brief Unlock the given mutual exclusion object.
 *
 * @param mutex The lock object to unlock.
 * @return #EINA_TRUE on success, #EINA_FALSE otherwise.
 *
 * This function unlocks @p mutex. @p mutex must have been created by
 * eina_lock_new(). On success, this function returns #EINA_TRUE and
 * #EINA_FALSE otherwise. For performance reasons, no check is done on
 * @p mutex.
 */
static inline Eina_Lock_Result
eina_lock_release(Eina_Lock *mutex EINA_UNUSED)
{
   return EINA_LOCK_FAIL;
}

static inline void
eina_lock_debug(const Eina_Lock *mutex EINA_UNUSED)
{
}

static inline Eina_Bool
eina_condition_new(Eina_Condition *cond EINA_UNUSED, Eina_Lock *mutex EINA_UNUSED)
{
   return EINA_FALSE;
}

static inline void
eina_condition_free(Eina_Condition *cond EINA_UNUSED)
{
}

static inline Eina_Bool
eina_condition_wait(Eina_Condition *cond EINA_UNUSED)
{
   return EINA_FALSE;
}

static inline Eina_Bool
eina_condition_timedwait(Eina_Condition *cond EINA_UNUSED, double val EINA_UNUSED)
{
   return EINA_FALSE;
}

static inline Eina_Bool
eina_condition_broadcast(Eina_Condition *cond EINA_UNUSED)
{
   return EINA_FALSE;
}

static inline Eina_Bool
eina_condition_signal(Eina_Condition *cond EINA_UNUSED)
{
   return EINA_FALSE;
}

static inline Eina_Bool
eina_rwlock_new(Eina_RWLock *mutex EINA_UNUSED)
{
   return EINA_FALSE;
}

static inline void
 eina_rwlock_free(Eina_RWLock *mutex EINA_UNUSED)
{
}

static inline Eina_Lock_Result
eina_rwlock_read_take(Eina_RWLock *mutex EINA_UNUSED)
{
   return EINA_LOCK_FAIL;
}

static inline Eina_Lock_Result
eina_rwlock_write_take(Eina_RWLock *mutex EINA_UNUSED)
{
   return EINA_LOCK_FAIL;
}

static inline Eina_Lock_Result
eina_rwlock_release(Eina_RWLock *mutex EINA_UNUSED)
{
   return EINA_LOCK_FAIL;
}

static inline Eina_Lock_Result
eina_rwlock_take_read(Eina_RWLock *mutex EINA_UNUSED)
{
   return EINA_LOCK_FAIL;
}

static inline Eina_Lock_Result
eina_rwlock_take_write(Eina_RWLock *mutex EINA_UNUSED)
{
   return EINA_LOCK_FAIL;
}

<<<<<<< HEAD
static inline Eina_Bool
=======
static inline Eina_Bool 
>>>>>>> 835d619c
eina_tls_new(Eina_TLS *key)
{
   return EINA_FALSE;
}

<<<<<<< HEAD
static inline void
=======
static inline void 
>>>>>>> 835d619c
eina_tls_free(Eina_TLS key)
{
}

static inline void *
eina_tls_get(Eina_TLS key)
{
   return NULL;
}

<<<<<<< HEAD
static inline Eina_Bool
=======
static inline Eina_Bool 
>>>>>>> 835d619c
eina_tls_set(Eina_TLS key, const void *data)
{
   return EINA_FALSE;
}


/**
 * @}
 */

#endif<|MERGE_RESOLUTION|>--- conflicted
+++ resolved
@@ -216,21 +216,13 @@
    return EINA_LOCK_FAIL;
 }
 
-<<<<<<< HEAD
-static inline Eina_Bool
-=======
 static inline Eina_Bool 
->>>>>>> 835d619c
 eina_tls_new(Eina_TLS *key)
 {
    return EINA_FALSE;
 }
 
-<<<<<<< HEAD
-static inline void
-=======
 static inline void 
->>>>>>> 835d619c
 eina_tls_free(Eina_TLS key)
 {
 }
@@ -241,11 +233,7 @@
    return NULL;
 }
 
-<<<<<<< HEAD
-static inline Eina_Bool
-=======
 static inline Eina_Bool 
->>>>>>> 835d619c
 eina_tls_set(Eina_TLS key, const void *data)
 {
    return EINA_FALSE;
